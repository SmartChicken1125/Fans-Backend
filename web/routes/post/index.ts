import {
	Prisma,
	SubscriptionStatus,
	TransactionStatus,
	UploadStorageType,
	UploadType,
	UploadUsageType,
} from "@prisma/client";
import type { File, FilesObject } from "fastify-multer/lib/interfaces.js";
import { Logger } from "pino";
import { PrismaJson } from "../../../common/Types.js";
import { DEFAULT_PAGE_SIZE, isOutOfRange } from "../../../common/pagination.js";
import BullMQService from "../../../common/service/BullMQService.js";
import CloudflareStreamService from "../../../common/service/CloudflareStreamService.js";
import MediaUploadService from "../../../common/service/MediaUploadService.js";
import NotificationService from "../../../common/service/NotificationService.js";
import PrismaService from "../../../common/service/PrismaService.js";
import SessionManagerService from "../../../common/service/SessionManagerService.js";
import SnowflakeService from "../../../common/service/SnowflakeService.js";
import {
	IdParams,
	PageQuery,
	QueryWithPageParams,
} from "../../../common/validators/schemas.js";
import {
	IdParamsValidator,
	PageQueryValidator,
	QueryWithPageParamsValidator,
} from "../../../common/validators/validation.js";
import { NotificationType } from "../../CommonAPISchemas.js";
import APIErrors from "../../errors/index.js";
import { ModelConverter } from "../../models/modelConverter.js";
import { FastifyTypebox } from "../../types.js";
import { checkAccess } from "../../utils/CheckUtils.js";
import { resolveURLsPostLike } from "../../utils/UploadUtils.js";
import {
	AnalyzeFansRespBody,
	BlockedCreatorsRespBody,
	PostAdvanced,
	PostArchiveReqBody,
	PostCreateReqBody,
	PostFeedQuery,
	PostFilterQuery,
	PostHideRespBody,
	PostRespBody,
	PostUpdateReqBody,
	PostsRespBody,
	SaveFormReqBody,
	SearchFansRespBody,
	SendInvitationReqBody,
	UploadFormRespBody,
} from "./schemas.js";
import {
	PostArchiveReqBodyValidator,
	PostCreateReqBodyValidator,
	PostFeedQueryValidator,
	PostFilterQueryValidator,
	PostUpdateReqBodyValidator,
	SaveFormReqBodyValidator,
	SendInvitationReqBodyValidator,
} from "./validation.js";
import XPService from "../../../common/service/XPService.js";
import { devOnlyCheckMiddleware } from "../../../common/utils/UtilityMiddleware.js";

export default async function routes(fastify: FastifyTypebox) {
	const { container } = fastify;
	const logger = await container.resolve<Logger>("logger");
	const prisma = await container.resolve(PrismaService);
	const snowflake = await container.resolve(SnowflakeService);
	const sessionManager = await container.resolve(SessionManagerService);
	const cloudflareStream = await container.resolve(CloudflareStreamService);
	const mediaUpload = await container.resolve(MediaUploadService);
	const notification = await container.resolve(NotificationService);
	const bullMQService = await container.resolve(BullMQService);
	const xpService = await container.resolve(XPService);

	// pagination for loading post
	fastify.get<{ Querystring: PostFilterQuery; Reply: PostsRespBody }>(
		"/",
		{
			schema: { querystring: PostFilterQueryValidator },
			preHandler: [
				sessionManager.sessionPreHandler,
				sessionManager.requireAuthHandler,
				sessionManager.requireProfileHandler,
			],
		},
		async (request, reply) => {
			const session = request.session!;
			const profile = (await session.getProfile(prisma))!;
			const {
				query = "",
				type,
				page = 1,
				size = DEFAULT_PAGE_SIZE,
				schedule = false,
			} = request.query;
			const total = await prisma.post.count({
				where: {
					OR: [
						{
							title: { contains: query, mode: "insensitive" },
						},
						{
							caption: {
								contains: query,
								mode: "insensitive",
							},
						},
					],
					type: type ?? undefined,
					profileId: profile.id,
					schedule: schedule ? { isNot: null } : undefined,
					isPosted: schedule ? undefined : true,
				},
			});
			if (isOutOfRange(page, size, total)) {
				return reply.sendError(APIErrors.OUT_OF_RANGE);
			}

			const rows = await prisma.post.findMany({
				where: {
					OR: [
						{
							title: { contains: query, mode: "insensitive" },
						},
						{
							caption: {
								contains: query,
								mode: "insensitive",
							},
						},
					],
					type: type ?? undefined,
					profileId: profile.id,
					schedule: schedule ? { isNot: null } : undefined,
					isPosted: schedule ? undefined : true,
				},
				include: {
					profile: true,
					paidPost: {
						include: {
							thumbs: { include: { upload: true } },
							tierPaidPosts: true,
							rolePaidPosts: true,
							userPaidPosts: true,
						},
					},
					thumbMedia: true,
					postMedias: {
						include: {
							upload: true,
							postMediaTags: {
								include: {
									user: true,
								},
							},
						},
					},
					schedule: true,
				},
				take: size,
				skip: (page - 1) * size,
			});

			await Promise.all(
				rows.map((p) =>
					resolveURLsPostLike(p, cloudflareStream, mediaUpload),
				),
			);

			const result: PostsRespBody = {
				posts: rows.map((row) => ({
					...ModelConverter.toIPost(row),
					paidPost: row.paidPost
						? ModelConverter.toIPaidPost(row.paidPost)
						: undefined,
					profile: ModelConverter.toIProfile(row.profile),
					schedule: row.schedule
						? ModelConverter.toISchedule(row.schedule)
						: undefined,
				})),
				page,
				size,
				total,
				hasAccess: true,
			};
			return reply.send(result);
		},
	);

	fastify.post<{ Body: PostArchiveReqBody }>(
		"/archive",
		{
			schema: { body: PostArchiveReqBodyValidator },
			preHandler: [
				sessionManager.sessionPreHandler,
				sessionManager.requireAuthHandler,
				sessionManager.requireProfileHandler,
			],
		},
		async (request, reply) => {
			const { id } = request.body;
			const session = request.session!;
			const profile = (await session.getProfile(prisma))!;
			const post = await prisma.post.findFirst({
				where: { id: BigInt(id), profileId: profile.id },
			});
			if (!post) return reply.sendError(APIErrors.ITEM_NOT_FOUND("Post"));
			await prisma.post.update({
				where: { id: BigInt(id) },
				data: { isArchived: !post.isArchived },
			});
			return reply.status(200).send();
		},
	);

	fastify.get<{ Querystring: PageQuery; Reply: PostsRespBody }>(
		"/archived",
		{
			schema: { querystring: PageQueryValidator },
			preHandler: [
				sessionManager.sessionPreHandler,
				sessionManager.requireAuthHandler,
				sessionManager.requireProfileHandler,
			],
		},
		async (request, reply) => {
			const session = request.session!;
			const profile = (await session.getProfile(prisma))!;

			const { page = 1, size = DEFAULT_PAGE_SIZE } = request.query;
			const total = await prisma.post.count({
				where: {
					profileId: profile.id,
					isArchived: true,
					isPosted: true,
				},
			});
			if (isOutOfRange(page, size, total)) {
				return reply.sendError(APIErrors.OUT_OF_RANGE);
			}

			const rows = await prisma.post.findMany({
				where: {
					profileId: profile.id,
					isArchived: true,
					isPosted: true,
				},
				include: {
					profile: true,
					paidPost: {
						include: {
							thumbs: { include: { upload: true } },
							tierPaidPosts: true,
							rolePaidPosts: true,
							userPaidPosts: true,
						},
					},
					thumbMedia: true,
					postMedias: {
						include: {
							upload: true,
							postMediaTags: {
								include: {
									user: true,
								},
							},
						},
					},
				},
				take: size,
				skip: (page - 1) * size,
			});

			await Promise.all(
				rows.map((p) =>
					resolveURLsPostLike(p, cloudflareStream, mediaUpload),
				),
			);

			const result: PostsRespBody = {
				posts: rows.map((row) => ({
					...ModelConverter.toIPost(row),
					paidPost: row.paidPost
						? ModelConverter.toIPaidPost(row.paidPost)
						: undefined,
					profile: ModelConverter.toIProfile(row.profile),
				})),
				page,
				size,
				total,
				hasAccess: true,
			};
			return reply.send(result);
		},
	);

	fastify.get<{ Params: IdParams }>(
		"/:id",
		{
			schema: { params: IdParamsValidator },
			preHandler: [
				sessionManager.sessionPreHandler,
				sessionManager.requireAuthHandler,
			],
		},
		async (request, reply) => {
			const session = request.session!;
			const profile = await session.getProfile(prisma);
			const { id } = request.params;

			const hiddenStories = await prisma.hiddenStory.findMany({
				where: { userId: BigInt(session.userId) },
				select: { storyId: true },
			});
			const hiddenStoryIds = hiddenStories.map((s) => s.storyId);
			const currentDate = new Date();
			const oneDayBefore = new Date(
				currentDate.getTime() - 24 * 60 * 60 * 1000,
			);

			const [row, accessiblePaidPosts] = await Promise.all([
				prisma.post.findFirst({
					where: { id: BigInt(id), profile: { disabled: false } },
					include: {
						roles: {
							include: { role: true },
						},
						tiers: true,
						users: true,
						paidPost: {
							include: {
								thumbs: { include: { upload: true } },
								tierPaidPosts: true,
								rolePaidPosts: true,
								userPaidPosts: true,
								PaidPostTransaction: {
									where: {
										userId: BigInt(session.userId),
										status: TransactionStatus.Successful,
									},
								},
							},
						},
						categories: {
							include: { category: true },
							orderBy: { category: { order: "asc" } },
						},
						fundraiser: {
							include: { thumbMedia: true },
						},
						giveaway: {
							include: {
								thumbMedia: true,
								roles: {
									include: { role: true },
								},
							},
						},
						poll: {
							include: {
								thumbMedia: true,
								roles: { include: { role: true } },
								pollAnswers: {
									include: {
										pollVotes: true,
										_count: {
											select: { pollVotes: true },
										},
									},
								},
							},
						},
						comments: {
							include: { user: true },
						},
						schedule: true,
						taggedPeoples: {
							include: { user: true },
						},
						thumbMedia: true,
						postMedias: {
							include: {
								upload: true,
								postMediaTags: {
									include: {
										user: true,
									},
								},
							},
						},
						profile: {
							include: {
								stories: {
									where: {
										id: { notIn: hiddenStoryIds },
										profile: {
											userId: BigInt(session.userId),
										},
										updatedAt: { gt: oneDayBefore },
									},
									include: {
										upload: true,
										_count: {
											select: {
												storyComments: true,
												storyLikes: true,
											},
										},
									},
									orderBy: { updatedAt: "asc" },
								},
							},
						},
						_count: {
							select: {
								bookmarks: true,
								postLikes: true,
								comments: true,
							},
						},
					},
				}),
				prisma.post.findMany({
					where: {
						profile: { disabled: false },
						paidPost: {
							OR: [
								{
									rolePaidPosts: {
										some: {
											role: {
												userLevels: {
													some: {
														userId: BigInt(
															session.userId,
														),
													},
												},
											},
										},
									},
								},
								{
									tierPaidPosts: {
										some: {
											tier: {
												paymentSubscriptions: {
													some: {
														userId: BigInt(
															session.userId,
														),
														status: SubscriptionStatus.Active,
													},
												},
											},
										},
									},
								},
								{
									userPaidPosts: {
										some: {
											user: {
												id: BigInt(session.userId),
											},
										},
									},
								},
							],
						},
					},
					select: {
						id: true,
					},
				}),
			]);
			if (!row) {
				return reply.sendError(APIErrors.ITEM_NOT_FOUND("Post"));
			}

			const commentLikes = await prisma.commentLike.findMany({
				where: { userId: BigInt(session.userId) },
			});

			await resolveURLsPostLike(row, cloudflareStream, mediaUpload);

			const result: PostRespBody = {
				...ModelConverter.toIPost(row, {
					isBookmarked:
						(await prisma.bookmark.count({
							where: {
								userId: BigInt(session.userId),
								postId: BigInt(id),
							},
						})) > 0,
					isCommented:
						(await prisma.comment.count({
							where: {
								userId: BigInt(session.userId),
								postId: BigInt(id),
							},
						})) > 0,
					isLiked:
						(await prisma.postLike.count({
							where: { userId: BigInt(session.userId) },
						})) > 0,
					isPaidOut: row.paidPost
						? row.paidPost.PaidPostTransaction.length > 0 ||
						  accessiblePaidPosts.map((p) => p.id).includes(row.id)
						: false,
					isSelf: row.profileId === profile?.id,
					isExclusive:
						row.roles.length > 0 ||
						row.tiers.length > 0 ||
						row.users.length > 0,
				}),
				roles: row.roles.map((r) => ModelConverter.toIRole(r.role)),
				categories: row.categories.map((c) =>
					ModelConverter.toICategory(c.category),
				),
				giveaway: row.giveaway
					? {
							...ModelConverter.toIGiveaway(row.giveaway),
							roles: row.giveaway.roles.map((r) =>
								ModelConverter.toIRole(r.role),
							),
					  }
					: undefined,
				fundraiser: row.fundraiser
					? ModelConverter.toIFundraiser(row.fundraiser)
					: undefined,
				poll: row.poll
					? {
							...ModelConverter.toIPoll(row.poll, session.userId),
							roles: row.poll.roles.map((r) =>
								ModelConverter.toIRole(r.role),
							),
					  }
					: undefined,

				replies: ModelConverter.toIReplies(
					row.comments.map((c) => ({
						...c,
						metadata: {
							isLiked: commentLikes
								.map((cl) => cl.commentId)
								.includes(c.id),
						},
					})),
					undefined,
				),
				taggedPeoples: row.taggedPeoples.map((t) => ({
					...ModelConverter.toITaggedPeople(t),
					user: ModelConverter.toIUser(t.user),
				})),
				profile: ModelConverter.toIProfile(row.profile),
				paidPost: row.paidPost
					? ModelConverter.toIPaidPost(row.paidPost)
					: undefined,
				schedule: row.schedule
					? ModelConverter.toISchedule(row.schedule)
					: undefined,
			};
			return reply.send(result);
		},
	);

	fastify.post<{ Body: PostCreateReqBody }>(
		"/",
		{
			schema: { body: PostCreateReqBodyValidator },
			preHandler: [
				sessionManager.sessionPreHandler,
				sessionManager.requireAuthHandler,
				sessionManager.requireProfileHandler,
			],
		},
		async (request, reply) => {
			const session = request.session!;
			const profile = (await session.getProfile(prisma))!;
			const data = request.body;

			let isPosted = true;

			if (
				data.schedule &&
				new Date(data.schedule.startDate).getTime() >
					new Date().getTime()
			) {
				isPosted = false;
			}

			// data.mediaIds
			if (
				data.postMedias &&
				data.postMedias.length > 0 &&
				(await prisma.upload.count({
					where: {
						id: {
							in: data.postMedias.map((item) =>
								BigInt(item.postMediaId),
							),
						},
						userId: { not: BigInt(session.userId) },
						usage: UploadUsageType.POST,
					},
				})) > 0
			) {
				return reply.sendError(APIErrors.PERMISSION_ERROR);
			}

			// data.formIds
			if (
				data.formIds &&
				data.formIds.length > 0 &&
				(await prisma.upload.count({
					where: {
						id: { in: data.formIds.map((f) => BigInt(f)) },
						userId: { not: BigInt(session.userId) },
						usage: UploadUsageType.POST,
					},
				}))
			) {
				return reply.sendError(APIErrors.PERMISSION_ERROR);
			}

			// data.roles
			if (
				((data.roles && data.roles.length > 0) ||
					(data.paidPost?.roles && data.paidPost.roles.length > 0)) &&
				(await prisma.role.count({
					where: {
						id: {
							in: [
								...(data.roles?.map((r) => BigInt(r)) || []),
								...(data.paidPost?.roles?.map((r) =>
									BigInt(r),
								) || []),
							],
						},
						profileId: { not: profile.id },
					},
				}))
			) {
				return reply.sendError(APIErrors.PERMISSION_ERROR);
			}

			// data.tiers
			if (
				((data.tiers && data.tiers.length > 0) ||
					(data.paidPost?.tiers && data.paidPost.tiers.length > 0)) &&
				(await prisma.tier.count({
					where: {
						id: {
							in: [
								...(data.tiers?.map((t) => BigInt(t)) || []),
								...(data.paidPost?.tiers?.map((t) =>
									BigInt(t),
								) || []),
							],
						},
						profileId: { not: profile.id },
					},
				}))
			) {
				return reply.sendError(APIErrors.PERMISSION_ERROR);
			}

			// data.categories
			if (
				data.categories &&
				data.categories.length > 0 &&
				(await prisma.category.count({
					where: {
						id: { in: data.categories.map((c) => BigInt(c)) },
						profileId: { not: profile.id },
					},
				}))
			) {
				return reply.sendError(APIErrors.PERMISSION_ERROR);
			}

			const created = await prisma.post.create({
				data: {
					id: snowflake.gen(),
					title: data.title,
					type: data.type,
					caption: data.caption || "",
					thumb: data.thumbId || "",
					thumbId: data.thumbId ? BigInt(data.thumbId) : undefined,
					resource: [],
					text: data.text,
					advanced:
						(data?.advanced as PrismaJson<PostAdvanced>) ??
						Prisma.JsonNull,
					location: data.location,
					profileId: profile.id,
					episodeNumber: data.episodeNumber,
					description: data.description,
					isPrivate: data.isPrivate,
					isNoiseReduction: data.isNoiseReduction,
					isAudioLeveling: data.isAudioLeveling,
					isPaidPost: !!data.paidPost,
					isPosted: isPosted,
					postMedias:
						data.postMedias && data.postMedias.length > 0
							? {
									createMany: {
										data: data.postMedias.map((item) => ({
											id: snowflake.gen(),
											uploadId: BigInt(item.postMediaId),
										})),
									},
							  }
							: undefined,
					postForms: data.formIds
						? {
								createMany: {
									data: data.formIds.map((formId) => ({
										uploadId: BigInt(formId),
									})),
								},
						  }
						: undefined,
					taggedPeoples: data.taggedPeoples
						? {
								createMany: {
									data: data.taggedPeoples.map((t) => ({
										id: snowflake.gen(),
										userId: BigInt(t.userId),
										pointX: t.pointX,
										pointY: t.pointY,
									})),
								},
						  }
						: undefined,
					roles:
						data.roles && data.roles?.length > 0
							? {
									createMany: {
										data: data.roles?.map((r) => ({
											id: snowflake.gen(),
											roleId: BigInt(r),
										})),
									},
							  }
							: undefined,
					tiers:
						data.tiers && data.tiers?.length > 0
							? {
									createMany: {
										data: data.tiers?.map((r) => ({
											id: snowflake.gen(),
											tierId: BigInt(r),
										})),
									},
							  }
							: undefined,
					users:
						data.users && data.users?.length > 0
							? {
									createMany: {
										data: data.users?.map((r) => ({
											id: snowflake.gen(),
											userId: BigInt(r),
										})),
									},
							  }
							: undefined,
					paidPost: data.paidPost
						? {
								create: {
									id: snowflake.gen(),
									currency: data.paidPost.currency,
									price: data.paidPost.price,
								},
						  }
						: undefined,
					categories:
						data.categories && data.categories.length > 0
							? {
									createMany: {
										data: data.categories.map((r) => ({
											id: snowflake.gen(),
											categoryId: BigInt(r),
										})),
									},
							  }
							: undefined,
					fundraiser: data.fundraiser
						? {
								create: {
									id: snowflake.gen(),
									title: data.fundraiser.title,
									caption: data.fundraiser.caption,
									thumbId: data.fundraiser.thumbId
										? BigInt(data.fundraiser.thumbId)
										: undefined,
									price: data.fundraiser.price,
									currency: data.fundraiser.currency,
									endDate: new Date(data.fundraiser.endDate),
									isXpAdd: data.fundraiser.isXpAdd,
								},
						  }
						: undefined,
					giveaway: data.giveaway
						? {
								create: {
									id: snowflake.gen(),
									prize: data.giveaway.prize,
									thumbId: data.giveaway.thumbId
										? BigInt(data.giveaway.thumbId)
										: undefined,
									endDate: new Date(data.giveaway.endDate),
									winnerCount: data.giveaway.winnerCount,
								},
						  }
						: undefined,
					schedule: data.schedule
						? {
								create: {
									id: snowflake.gen(),
									startDate: new Date(
										data.schedule.startDate,
									),
									endDate: data.schedule.endDate
										? new Date(data.schedule.endDate)
										: undefined,
									timezone: data.schedule.timezone,
								},
						  }
						: undefined,
					poll: data.poll
						? {
								create: {
									id: snowflake.gen(),
									question: data.poll.question,
									caption: data.poll.caption,
									thumbId: data.poll.thumbId
										? BigInt(data.poll.thumbId)
										: undefined,
									endDate: new Date(data.poll.endDate),
								},
						  }
						: undefined,
				},
				include: {
					categories: {
						include: { category: true },
						orderBy: { category: { order: "asc" } },
					},
					fundraiser: { include: { thumbMedia: true } },
					giveaway: {
						include: {
							thumbMedia: true,
							roles: { include: { role: true } },
						},
					},
					paidPost: {
						include: {
							thumbs: { include: { upload: true } },
						},
					},
					schedule: true,
					roles: { include: { role: true } },
					taggedPeoples: { include: { user: true } },
					profile: true,
					thumbMedia: true,
					postMedias: {
						include: {
							upload: true,
							postMediaTags: {
								include: {
									user: true,
								},
							},
						},
					},
					poll: {
						include: {
							thumbMedia: true,
							pollAnswers: {
								include: {
									pollVotes: true,
									_count: {
										select: { pollVotes: true },
									},
								},
							},
							roles: { include: { role: true } },
						},
					},
				},
			});

			if (!isPosted) {
				const queue = bullMQService.createQueue("scheduledPost");
				const delay =
					Number(new Date(data.schedule!.startDate)) -
					Number(new Date());
				const job = await queue.add(
					"scheduledPost",
					{
						id: created.id.toString(),
						profile: profile,
					},
					{ delay },
				);

				await prisma.schedule.update({
					where: { id: created.schedule!.id },
					data: {
						jobId: job.id,
					},
				});
			}

			if (data.poll) {
				await prisma.pollAnswer.createMany({
					data: data.poll.answers.map((answer) => ({
						id: snowflake.gen(),
						pollId: created.poll!.id,
						answer,
					})),
				});
				if (data.poll.roles) {
					await prisma.rolePoll.createMany({
						data: data.poll.roles.map((role) => ({
							id: snowflake.gen(),
							pollId: created.poll!.id,
							roleId: BigInt(role),
						})),
					});
				}
			}

			if (created.giveaway && data.giveaway?.roles) {
				await prisma.roleGiveaway.createMany({
					data: data.giveaway.roles.map((role) => ({
						id: snowflake.gen(),
						giveawayId: created.giveaway!.id,
						roleId: BigInt(role),
					})),
				});
			}

			if (created.paidPost && data.paidPost) {
				if (
					data.paidPost.thumbIds &&
					data.paidPost.thumbIds.length > 0
				) {
					await prisma.paidPostThumb.createMany({
						data: data.paidPost.thumbIds.map((thumbId) => ({
							id: snowflake.gen(),
							paidPostId: created.paidPost!.id,
							uploadId: BigInt(thumbId),
						})),
					});
				}

				if (data.paidPost.tiers && data.paidPost.tiers.length > 0) {
					await prisma.tierPaidPost.createMany({
						data: data.paidPost.tiers.map((t) => ({
							id: snowflake.gen(),
							tierId: BigInt(t),
							paidPostId: created.paidPost!.id,
						})),
					});
				}
				if (data.paidPost.users && data.paidPost.users.length > 0) {
					await prisma.userPaidPost.createMany({
						data: data.paidPost.users.map((u) => ({
							id: snowflake.gen(),
							userId: BigInt(u),
							paidPostId: created.paidPost!.id,
						})),
					});
				}
				if (data.paidPost.roles && data.paidPost.roles.length > 0) {
					await prisma.rolePaidPost.createMany({
						data: data.paidPost.roles.map((r) => ({
							id: snowflake.gen(),
							roleId: BigInt(r),
							paidPostId: created.paidPost!.id,
						})),
					});
				}
			}

			if (created.postMedias && data.postMedias) {
				for (let i = 0; i < created.postMedias.length; i++) {
					const createdPostMedia = created.postMedias[i];
					const postMedia = data.postMedias.find(
						(pm) =>
							BigInt(pm.postMediaId) ===
							createdPostMedia.uploadId,
					);
					if (
						!postMedia ||
						!postMedia.tags ||
						postMedia.tags.length === 0
					) {
						break;
					}

					await prisma.postMediaTag.createMany({
						data: postMedia.tags.map((t) => ({
							id: snowflake.gen(),
							postMediaId: createdPostMedia.id,
							userId: BigInt(t.userId),
							pointX: t.pointX,
							pointY: t.pointY,
						})),
					});
				}
			}

			const updatedPost = await prisma.post.findUnique({
				where: { id: created.id },
				include: {
					categories: {
						include: { category: true },
						orderBy: { category: { order: "asc" } },
					},
					fundraiser: { include: { thumbMedia: true } },
					giveaway: {
						include: {
							thumbMedia: true,
							roles: { include: { role: true } },
						},
					},
					paidPost: {
						include: {
							thumbs: { include: { upload: true } },
							tierPaidPosts: true,
							rolePaidPosts: true,
							userPaidPosts: true,
						},
					},
					schedule: true,
					roles: { include: { role: true } },
					users: { include: { user: true } },
					taggedPeoples: { include: { user: true } },
					profile: true,
					thumbMedia: true,
					postMedias: {
						include: {
							upload: true,
							postMediaTags: {
								include: {
									user: true,
								},
							},
						},
					},
					poll: {
						include: {
							thumbMedia: true,
							pollAnswers: {
								include: {
									pollVotes: true,
									_count: {
										select: { pollVotes: true },
									},
								},
							},
							roles: { include: { role: true } },
						},
					},
				},
			});

			if (!updatedPost) {
				return reply.sendError(APIErrors.ITEM_NOT_FOUND("Post"));
			}

			await resolveURLsPostLike(
				updatedPost,
				cloudflareStream,
				mediaUpload,
			);

			const result: PostRespBody = {
				...ModelConverter.toIPost(updatedPost),
				users: updatedPost.users.map((u) =>
					ModelConverter.toIUser(u.user),
				),
				roles: updatedPost.roles.map((r) =>
					ModelConverter.toIRole(r.role),
				),
				categories: updatedPost.categories.map((c) =>
					ModelConverter.toICategory(c.category),
				),
				giveaway: updatedPost.giveaway
					? {
							...ModelConverter.toIGiveaway(updatedPost.giveaway),
							roles: updatedPost.giveaway.roles.map((r) =>
								ModelConverter.toIRole(r.role),
							),
					  }
					: undefined,
				fundraiser: updatedPost.fundraiser
					? ModelConverter.toIFundraiser(updatedPost.fundraiser)
					: undefined,
				paidPost: updatedPost.paidPost
					? ModelConverter.toIPaidPost(updatedPost.paidPost)
					: undefined,
				schedule: updatedPost.schedule
					? ModelConverter.toISchedule(updatedPost.schedule)
					: undefined,
				taggedPeoples: updatedPost.taggedPeoples.map((t) => ({
					...ModelConverter.toITaggedPeople(t),
					user: ModelConverter.toIUser(t.user),
				})),
				poll: updatedPost.poll
					? {
							...ModelConverter.toIPoll(
								updatedPost.poll,
								session.userId,
							),
							roles: updatedPost.poll.roles.map((r) =>
								ModelConverter.toIRole(r.role),
							),
					  }
					: undefined,
				profile: ModelConverter.toIProfile(updatedPost.profile),
			};
			return reply.status(201).send(result);
		},
	);

	fastify.put<{ Body: PostUpdateReqBody; Params: IdParams }>(
		"/:id",
		{
			schema: {
				body: PostUpdateReqBodyValidator,
				params: IdParamsValidator,
			},
			preHandler: [
				sessionManager.sessionPreHandler,
				sessionManager.requireAuthHandler,
				sessionManager.requireProfileHandler,
			],
		},
		async (request, reply) => {
			const { id } = request.params;
			const data = request.body;

			const session = request.session!;
			const profile = (await session.getProfile(prisma))!;

			const post = await prisma.post.findFirst({
				where: { id: BigInt(id), profileId: profile.id },
				include: {
					roles: true,
					categories: true,
					users: true,
					schedule: true,
				},
			});
			if (!post) return reply.sendError(APIErrors.ITEM_NOT_FOUND("Post"));

			let newJobId = undefined;
			if (
				data.schedule &&
				data.schedule.startDate &&
				post.schedule?.jobId
			) {
				const queue = bullMQService.createQueue("scheduledPost");
				const job = await queue.getJob(post.schedule.jobId);
				if (job) {
					const status = await job.getState();
					if (status !== "active") {
						await job.remove();

						const delay =
							Number(new Date(data.schedule.startDate)) -
							Number(new Date());
						const newJob = await queue.add(
							"scheduledPost",
							{
								id: id,
								profile: profile,
							},
							{ delay },
						);
						newJobId = newJob.id;
					}
				}
			}

			const roleIds = post.roles.map((r) => r.roleId.toString());
			let rolesToAdd: string[] = [];
			let rolesToRemove: string[] = [];
			if (data.roles && data.roles.length > 0) {
				rolesToAdd = data.roles.filter((r) => !roleIds.includes(r));
				rolesToRemove = roleIds.filter((r) => !data.roles?.includes(r));
			}

			const categoryIds = post.categories.map((c) =>
				c.categoryId.toString(),
			);
			let categoriesToAdd: string[] = [];
			let categoriesToRemove: string[] = [];
			if (data.categories && data.categories.length > 0) {
				categoriesToAdd = data.categories.filter(
					(c) => !categoryIds.includes(c),
				);
				categoriesToRemove = categoryIds.filter(
					(c) => !data.categories?.includes(c),
				);
			}

			const userIds = post.users.map((c) => c.userId.toString());
			let usersToAdd: string[] = [];
			let usersToRemove: string[] = [];
			if (data.users && data.users.length > 0) {
				usersToAdd = data.users.filter((c) => !userIds.includes(c));
				usersToRemove = userIds.filter((c) => !data.users?.includes(c));
			}

			await prisma.post.update({
				where: { id: BigInt(id) },
				data: {
					title: data.title ?? undefined,
					type: data.type ?? undefined,
					caption: data.caption ?? undefined,
					thumb: data.thumbId ?? undefined,
					// resource: data.resource ?? undefined,
					advanced:
						(data?.advanced as PrismaJson<PostAdvanced>) ??
						Prisma.JsonNull,
					location: data.location,
					schedule: {
						update: {
							startDate: data.schedule?.startDate ?? undefined,
							endDate: data.schedule?.endDate ?? undefined,
							jobId: newJobId ?? undefined,
						},
					},
					roles: {
						deleteMany:
							rolesToRemove.length > 0
								? rolesToRemove.map((r) => ({
										roleId: BigInt(r),
								  }))
								: undefined,
						createMany:
							rolesToAdd.length > 0
								? {
										data: rolesToAdd.map((r) => ({
											id: snowflake.gen(),
											roleId: BigInt(r),
										})),
								  }
								: undefined,
					},
					categories: {
						deleteMany:
							categoriesToRemove.length > 0
								? categoriesToRemove.map((r) => ({
										categoryId: BigInt(r),
								  }))
								: undefined,
						createMany:
							categoriesToAdd.length > 0
								? {
										data: categoriesToAdd.map((r) => ({
											id: snowflake.gen(),
											categoryId: BigInt(r),
										})),
								  }
								: undefined,
					},
					users: {
						deleteMany:
							usersToRemove.length > 0
								? usersToRemove.map((r) => ({
										userId: BigInt(r),
								  }))
								: undefined,
						createMany:
							usersToAdd.length > 0
								? {
										data: usersToAdd.map((r) => ({
											id: snowflake.gen(),
											userId: BigInt(r),
										})),
								  }
								: undefined,
					},
				},
			});
			return reply.status(200).send();
		},
	);

	fastify.delete<{ Params: IdParams }>(
		"/:id",
		{
			preHandler: [
				sessionManager.sessionPreHandler,
				sessionManager.requireAuthHandler,
				sessionManager.requireProfileHandler,
			],
		},
		async (request, reply) => {
			const { id } = request.params;
			const session = request.session!;
			const profile = (await session.getProfile(prisma))!;
			const post = await prisma.post.findFirst({
				where: { id: BigInt(id) },
				include: {
					thumbMedia: true,
					postMedias: {
						select: { upload: true },
					},
				},
			});
			if (post?.profileId !== profile.id) {
				return reply.sendError(APIErrors.PERMISSION_ERROR);
			}

			// for (const upload of post.postMedias.map((p) => p.upload)) {
			// 	prisma.upload
			// 		.delete({
			// 			where: {
			// 				id: upload.id,
			// 				userId: BigInt(session.userId),
			// 			},
			// 		})
			// 		.then(() =>
			// 			deleteUploadFromCDN(
			// 				upload,
			// 				cloudflareStream,
			// 				mediaUpload,
			// 				logger,
			// 			),
			// 		);
			// }

			// delete post
			await prisma.post.delete({ where: { id: BigInt(id) } });

			return reply.status(200).send();
		},
	);

	fastify.put<{ Params: IdParams }>(
		"/hide/:id",
		{
			schema: { params: IdParamsValidator },
			preHandler: [
				sessionManager.sessionPreHandler,
				sessionManager.requireAuthHandler,
				sessionManager.requireProfileHandler,
			],
		},
		async (request, reply) => {
			const session = request.session!;
			const profile = (await session.getProfile(prisma))!;
			const { id } = request.params;
			const post = await prisma.post.findFirst({
				where: { id: BigInt(id), profileId: profile.id },
			});
			if (!post) {
				return reply.sendError(APIErrors.ITEM_NOT_FOUND("Post"));
			}
			await prisma.post.update({
				where: { id: BigInt(id) },
				data: { isHidden: true },
			});
			return reply.status(200).send();
		},
	);

	fastify.get<{ Querystring: QueryWithPageParams; Reply: PostsRespBody }>(
		"/search",
		{
			schema: {
				querystring: QueryWithPageParamsValidator,
			},
			preHandler: [
				// TODO: ~alula THIS ENDPOINT IS UNFINISHED AND HAS SERIOUS SECURITY ISSUES
				// IT LISTS EVERY POST IN THE DATABASE WITH SIGNED URLS AND SHIT
				devOnlyCheckMiddleware,
				sessionManager.sessionPreHandler,
				sessionManager.requireAuthHandler,
			],
		},
		async (request, reply) => {
			const session = request.session!;
			const {
				page = 1,
				size = DEFAULT_PAGE_SIZE,
				query = "",
			} = request.query;
			const total = await prisma.post.count({
				where: {
					OR: [
						{
							title: {
								contains: query,
								mode: query.startsWith("#")
									? "default"
									: "insensitive",
							},
							caption: {
								contains: query,
								mode: query.startsWith("#")
									? "default"
									: "insensitive",
							},
						},
					],
					isPosted: true,
				},
				orderBy: [
					/// ToDo:  { likeCount: "desc" },
					/// ToDo: { commentCount: "desc" },
					{ id: "desc" },
				],
			});
			if (isOutOfRange(page, size, total)) {
				return reply.sendError(APIErrors.OUT_OF_RANGE);
			}

			const posts = await prisma.post.findMany({
				where: {
					OR: [
						{
							title: {
								contains: query,
								mode: query.startsWith("#")
									? "default"
									: "insensitive",
							},
							caption: {
								contains: query,
								mode: query.startsWith("#")
									? "default"
									: "insensitive",
							},
						},
					],
					isPosted: true,
					profile: { disabled: false },
				},
				include: {
					profile: true,
					paidPost: {
						include: {
							thumbs: { include: { upload: true } },
							tierPaidPosts: true,
							rolePaidPosts: true,
							userPaidPosts: true,
						},
					},
					thumbMedia: true,
					postMedias: {
						include: {
							upload: true,
							postMediaTags: {
								include: {
									user: true,
								},
							},
						},
					},
				},
				orderBy: [
					// { likeCount: "desc" },
					// { commentCount: "desc" },
					{ id: "desc" },
				],
				take: size,
				skip: (page - 1) * size,
			});

			await Promise.all(
				posts.map((p) =>
					resolveURLsPostLike(p, cloudflareStream, mediaUpload),
				),
			);

			const result: PostsRespBody = {
				posts: posts.map((p) => ({
					...ModelConverter.toIPost(p),
					paidPost: p.paidPost
						? ModelConverter.toIPaidPost(p.paidPost)
						: undefined,
					profile: ModelConverter.toIProfile(p.profile),
				})),
				page,
				size,
				total,
				hasAccess: true,
			};

			return reply.status(200).send(result);
		},
	);

	// pagination for loading post for Homepage feed
	fastify.get<{ Querystring: PostFeedQuery; Reply: PostsRespBody }>(
		"/feed",
		{
			schema: { querystring: PostFeedQueryValidator },
			preHandler: [
				sessionManager.sessionPreHandler,
				sessionManager.requireAuthHandler,
			],
		},
		async (request, reply) => {
			const {
				sort = "Latest",
				page = 1,
				size = DEFAULT_PAGE_SIZE,
				categoryId,
				userListId,
			} = request.query;
			const session = request.session!;
			const profile = await session.getProfile(prisma);
			const paymentSubscriptions =
				await prisma.paymentSubscription.findMany({
					select: { creatorId: true },
					where: {
						userId: BigInt(session.userId),
						creator: { disabled: false },
						OR: [
							{
								status: SubscriptionStatus.Active,
							},
							{
								endDate: {
									gte: new Date(),
								},
							},
						],
					},
				});

			const userLists = userListId
				? await prisma.userList.findMany({
						where: {
							id: BigInt(userListId),
							userId: BigInt(session.userId),
						},
				  })
				: undefined;

			const activeCreatorIds =
				userLists && userLists.length > 0
					? await prisma.userListUser.findMany({
							where: {
								userlistId: {
									in: userLists.map((ul) => ul.id),
								},
								profile: { disabled: false },
							},
							select: { profileId: true },
					  })
					: undefined;

			const subscribedCreatorIds = paymentSubscriptions.map(
				(ps) => ps.creatorId,
			);

			const hiddenPosts = await prisma.hiddenPost.findMany({
				select: { postId: true },
				where: { userId: BigInt(session.userId) },
			});

			const whereCondition = {
				OR: [
					{
						AND: [
							{
								roles: {
									none: {},
								},
								tiers: {
									none: {},
								},
								users: {
									none: {},
								},
							},
						],
					},
					{
						roles: {
							some: {
								role: {
									userLevels: {
										some: {
											userId: BigInt(session.userId),
										},
									},
								},
							},
						},
					},
					{
						tiers: {
							some: {
								tier: {
									paymentSubscriptions: {
										some: {
											userId: BigInt(session.userId),
											status: SubscriptionStatus.Active,
										},
									},
								},
							},
						},
					},
					{
						users: {
							some: {
								user: {
									id: BigInt(session.userId),
								},
							},
						},
					},
				],
				profile: { disabled: false },
				profileId: {
					in: activeCreatorIds
						? activeCreatorIds
								.map((cid) => cid.profileId)
								.filter((cid) =>
									subscribedCreatorIds.includes(cid),
								)
						: subscribedCreatorIds,
				},
				id: { notIn: hiddenPosts.map((p) => p.postId) },
				isArchived: false,
				categories: categoryId
					? {
							some: {
								categoryId: BigInt(categoryId),
							},
					  }
					: undefined,
				isPosted: true,
			};

			const total = await prisma.post.count({
				where: whereCondition,
				orderBy:
					sort === "Latest"
						? { id: "desc" }
						: sort === "Popular"
						? [
								{ comments: { _count: "desc" } },
								{ postLikes: { _count: "desc" } },
						  ]
						: undefined,
			});

			if (isOutOfRange(page, size, total)) {
				return reply.sendError(APIErrors.OUT_OF_RANGE);
			}

			const hiddenStories = await prisma.hiddenStory.findMany({
				where: { userId: BigInt(session.userId) },
				select: { storyId: true },
			});
			const hiddenStoryIds = hiddenStories.map((s) => s.storyId);
			const currentDate = new Date();
			const oneDayBefore = new Date(
				currentDate.getTime() - 24 * 60 * 60 * 1000,
			);

			const [rows, metadata, accessiblePaidPosts] = await Promise.all([
				prisma.post.findMany({
					where: whereCondition,
					include: {
						thumbMedia: true,
						postMedias: {
							include: {
								upload: true,
								postMediaTags: {
									include: {
										user: true,
									},
								},
							},
						},
						paidPost: {
							include: {
								thumbs: { include: { upload: true } },
								tierPaidPosts: true,
								rolePaidPosts: true,
								userPaidPosts: true,
							},
						},
						fundraiser: {
							include: { thumbMedia: true },
						},
						giveaway: {
							include: {
								thumbMedia: true,
								roles: { include: { role: true } },
							},
						},
						poll: {
							include: {
								thumbMedia: true,
								roles: { include: { role: true } },
								pollAnswers: {
									include: {
										pollVotes: true,
										_count: {
											select: { pollVotes: true },
										},
									},
								},
							},
						},
						roles: {
							include: { role: true },
						},
						tiers: {
							include: { tier: true },
						},
						users: {
							include: { user: true },
						},
						profile: {
							include: {
								stories: {
									where: {
										id: { notIn: hiddenStoryIds },
										profile: {
											userId: BigInt(session.userId),
										},
										updatedAt: { gt: oneDayBefore },
									},
									include: {
										upload: true,
										_count: {
											select: {
												storyComments: true,
												storyLikes: true,
											},
										},
									},
									orderBy: { updatedAt: "asc" },
								},
							},
						},
						categories: {
							include: { category: true },
							orderBy: { category: { order: "asc" } },
						},
						_count: {
							select: {
								bookmarks: true,
								postLikes: true,
								comments: true,
							},
						},
					},
					orderBy:
						sort === "Latest"
							? [{ id: "desc" }]
							: sort === "Popular"
							? [
									{ comments: { _count: "desc" } },
									{ postLikes: { _count: "desc" } },
							  ]
							: undefined,
					take: size,
					skip: (page - 1) * size,
				}),
				prisma.post.findMany({
					where: whereCondition,
					include: {
						postMedias: {
							include: {
								upload: true,
								postMediaTags: {
									include: {
										user: true,
									},
								},
							},
						},
						_count: {
							select: {
								bookmarks: {
									where: {
										userId: BigInt(session.userId),
									},
								},
								postLikes: {
									where: {
										userId: BigInt(session.userId),
									},
								},
								comments: {
									where: {
										userId: BigInt(session.userId),
									},
								},
							},
						},
						paidPost: {
							where: {
								PaidPostTransaction: {
									some: {
										userId: BigInt(session.userId),
										status: TransactionStatus.Successful,
									},
								},
							},
							include: {
								PaidPostTransaction: {
									where: {
										userId: BigInt(session.userId),
										status: TransactionStatus.Successful,
									},
								},
							},
						},
					},
					orderBy:
						sort === "Latest"
							? [{ id: "desc" }]
							: sort === "Popular"
							? [
									{ comments: { _count: "desc" } },
									{ postLikes: { _count: "desc" } },
							  ]
							: undefined,
					take: size,
					skip: (page - 1) * size,
				}),
				prisma.post.findMany({
					where: {
						paidPost: {
							OR: [
								{
									rolePaidPosts: {
										some: {
											role: {
												userLevels: {
													some: {
														userId: BigInt(
															session.userId,
														),
													},
												},
											},
										},
									},
								},
								{
									tierPaidPosts: {
										some: {
											tier: {
												paymentSubscriptions: {
													some: {
														userId: BigInt(
															session.userId,
														),
														status: SubscriptionStatus.Active,
													},
												},
											},
										},
									},
								},
								{
									userPaidPosts: {
										some: {
											user: {
												id: BigInt(session.userId),
											},
										},
									},
								},
							],
						},
					},
					select: {
						id: true,
					},
				}),
			]);

			await Promise.all(
				rows.map((p) =>
					resolveURLsPostLike(p, cloudflareStream, mediaUpload),
				),
			);

			const result: PostsRespBody = {
				posts: rows.map((row) => ({
					...ModelConverter.toIPost(row, {
						isBookmarked: metadata.find((m) => m.id === row.id)
							? metadata.find((m) => m.id === row.id)!._count
									.bookmarks > 0
							: false,
						isCommented: metadata.find((m) => m.id === row.id)
							? metadata.find((m) => m.id === row.id)!._count
									.comments > 0
							: false,
						isLiked: metadata.find((m) => m.id === row.id)
							? metadata.find((m) => m.id === row.id)!._count
									.postLikes > 0
							: false,
						isPaidOut:
							metadata.find((m) => m.id === row.id) &&
							metadata.find((m) => m.id === row.id)!.paidPost
								? metadata.find((m) => m.id === row.id)!
										.paidPost!.PaidPostTransaction.length >
										0 ||
								  accessiblePaidPosts
										.map((p) => p.id)
										.includes(row.id)
								: false,
						isSelf: row.profileId === profile?.id,
						isExclusive:
							row.roles.length > 0 ||
							row.tiers.length > 0 ||
							row.users.length > 0,
					}),
					paidPost: row.paidPost
						? ModelConverter.toIPaidPost(row.paidPost)
						: undefined,
					profile: ModelConverter.toIProfile(row.profile),
					categories: row.categories.map((c) =>
						ModelConverter.toICategory(c.category),
					),
					fundraiser: row.fundraiser
						? ModelConverter.toIFundraiser(row.fundraiser)
						: undefined,
					giveaway: row.giveaway
						? {
								...ModelConverter.toIGiveaway(row.giveaway),
								roles: row.giveaway.roles.map((role) =>
									ModelConverter.toIRole(role.role),
								),
						  }
						: undefined,
					poll: row.poll
						? {
								...ModelConverter.toIPoll(
									row.poll,
									session.userId,
								),
								roles: row.poll.roles.map((r) =>
									ModelConverter.toIRole(r.role),
								),
						  }
						: undefined,
					roles: row.roles.map((r) => ModelConverter.toIRole(r.role)),
					tiers: row.tiers.map((t) => ModelConverter.toITier(t.tier)),
					users: row.users.map((u) => ModelConverter.toIUser(u.user)),
				})),
				page,
				size,
				total,
				hasAccess: true,
			};
			return reply.send(result);
		},
	);

	// pagination for loading post feed for profile
	fastify.get<{
		Params: IdParams;
		Querystring: PostFeedQuery;
		Reply: PostsRespBody;
	}>(
		"/feed/:id",
		{
			schema: { querystring: PostFeedQueryValidator },
			preHandler: [sessionManager.sessionPreHandler],
		},
		async (request, reply) => {
			const {
				sort = "Latest",
				page = 1,
				size = DEFAULT_PAGE_SIZE,
				categoryId,
				schedule = false,
			} = request.query;
			const { id: userId } = request.params;
			const user = await prisma.user.findFirst({
				where: { id: BigInt(userId) },
				include: { profile: true },
			});

			if (!user) {
				return reply.sendError(APIErrors.USER_NOT_FOUND);
			}

			if (!user.profile) {
				return reply.sendError(APIErrors.PROFILE_NOT_FOUND);
			}

			const session = request.session;
			if (session) {
				const hiddenPosts = await prisma.hiddenPost.findMany({
					select: { postId: true },
					where: { userId: BigInt(session.userId) },
				});

				const isSelf = session.userId === userId;

				const whereCondition = {
					OR: isSelf
						? undefined
						: [
								{
									AND: [
										{
											roles: { none: {} },
											tiers: { none: {} },
											users: { none: {} },
										},
									],
								},
								{
									roles: {
										some: {
											role: {
												userLevels: {
													some: {
														userId: BigInt(
															session.userId,
														),
													},
												},
											},
										},
									},
								},
								{
									tiers: {
										some: {
											tier: {
												paymentSubscriptions: {
													some: {
														userId: BigInt(
															session.userId,
														),
														status: SubscriptionStatus.Active,
													},
												},
											},
										},
									},
								},
								{
									users: {
										some: {
											user: {
												id: BigInt(session.userId),
											},
										},
									},
								},
						  ],

					profileId: user.profile.id,
					id: isSelf
						? undefined
						: { notIn: hiddenPosts.map((p) => p.postId) },
					isArchived: false,
					categories: categoryId
						? {
								some: {
									categoryId: BigInt(categoryId),
								},
						  }
						: undefined,
					schedule: schedule ? { isNot: null } : undefined,
					isPosted: schedule ? undefined : true,
				};

				const total = await prisma.post.count({
					where: whereCondition,
					orderBy:
						sort === "Latest"
							? [
									{ isPosted: "asc" },
									{ isPinned: "desc" },
									{ id: "desc" },
							  ]
							: sort === "Popular"
							? [
									{ isPosted: "asc" },
									{ isPinned: "desc" },
									{ comments: { _count: "desc" } },
									{ postLikes: { _count: "desc" } },
							  ]
							: [{ isPosted: "asc" }, { isPinned: "desc" }],
				});

				if (isOutOfRange(page, size, total)) {
					return reply.sendError(APIErrors.OUT_OF_RANGE);
				}

				const hasAccess = await checkAccess(
					prisma,
					BigInt(session.userId),
					user.id,
					user.profile.id,
				);

				if (!hasAccess) {
					return reply.send({
						posts: [],
						page,
						size,
						total,
						hasAccess: false,
					});
				}

				const hiddenStories = await prisma.hiddenStory.findMany({
					where: { userId: BigInt(session.userId) },
					select: { storyId: true },
				});
				const hiddenStoryIds = hiddenStories.map((s) => s.storyId);
				const currentDate = new Date();
				const oneDayBefore = new Date(
					currentDate.getTime() - 24 * 60 * 60 * 1000,
				);

				const [rows, metadata, accessiblePaidPosts] = await Promise.all(
					[
						prisma.post.findMany({
							where: whereCondition,
							include: {
								thumbMedia: true,
								postMedias: {
									include: {
										upload: true,
										postMediaTags: {
											include: {
												user: true,
											},
										},
									},
								},
								profile: {
									include: {
										stories: {
											where: {
												id: { notIn: hiddenStoryIds },
<<<<<<< HEAD
=======
												// profile: {
												// 	userId: BigInt(
												// 		session.userId,
												// 	),
												// },
>>>>>>> 1d1fa8d2
												updatedAt: { gt: oneDayBefore },
											},
											include: {
												upload: true,
												_count: {
													select: {
														storyComments: true,
														storyLikes: true,
													},
												},
											},
											orderBy: { updatedAt: "asc" },
										},
									},
								},
								paidPost: {
									include: {
										thumbs: { include: { upload: true } },
										tierPaidPosts: true,
										rolePaidPosts: true,
										userPaidPosts: true,
									},
								},
								categories: {
									include: { category: true },
									orderBy: { category: { order: "asc" } },
								},
								taggedPeoples: {
									include: { user: true },
								},
								fundraiser: {
									include: { thumbMedia: true },
								},
								giveaway: {
									include: {
										thumbMedia: true,
										roles: { include: { role: true } },
									},
								},
								poll: {
									include: {
										thumbMedia: true,
										roles: { include: { role: true } },
										pollAnswers: {
											include: {
												pollVotes: true,
												_count: {
													select: { pollVotes: true },
												},
											},
										},
									},
								},
								roles: {
									include: { role: true },
								},
								tiers: {
									include: { tier: true },
								},
								users: {
									include: { user: true },
								},
								schedule: true,
								_count: {
									select: {
										bookmarks: true,
										postLikes: true,
										comments: true,
									},
								},
							},
							orderBy:
								sort === "Latest"
									? [
											{ isPosted: "asc" },
											{ isPinned: "desc" },
											{ id: "desc" },
									  ]
									: sort === "Popular"
									? [
											{ isPosted: "asc" },
											{ isPinned: "desc" },
											{ comments: { _count: "desc" } },
											{ postLikes: { _count: "desc" } },
									  ]
									: [
											{ isPosted: "asc" },
											{ isPinned: "desc" },
									  ],
							take: size,
							skip: (page - 1) * size,
						}),
						prisma.post.findMany({
							where: whereCondition,
							include: {
								_count: {
									select: {
										bookmarks: {
											where: {
												userId: BigInt(session.userId),
											},
										},
										postLikes: {
											where: {
												userId: BigInt(session.userId),
											},
										},
										comments: {
											where: {
												userId: BigInt(session.userId),
											},
										},
									},
								},
								paidPost: {
									include: {
										thumbs: { include: { upload: true } },
										PaidPostTransaction: {
											where: {
												userId: BigInt(session.userId),
												status: TransactionStatus.Successful,
											},
										},
									},
								},
								thumbMedia: true,
								postMedias: {
									include: {
										upload: true,
										postMediaTags: {
											include: {
												user: true,
											},
										},
									},
								},
							},
							orderBy:
								sort === "Latest"
									? [
											{ isPosted: "asc" },
											{ isPinned: "desc" },
											{ id: "desc" },
									  ]
									: sort === "Popular"
									? [
											{ isPosted: "asc" },
											{ isPinned: "desc" },
											{ comments: { _count: "desc" } },
											{ postLikes: { _count: "desc" } },
									  ]
									: [
											{ isPosted: "asc" },
											{ isPinned: "desc" },
									  ],
							take: size,
							skip: (page - 1) * size,
						}),
						prisma.post.findMany({
							where: {
								paidPost: {
									OR: [
										{
											rolePaidPosts: {
												some: {
													role: {
														userLevels: {
															some: {
																userId: BigInt(
																	session.userId,
																),
															},
														},
													},
												},
											},
										},
										{
											tierPaidPosts: {
												some: {
													tier: {
														paymentSubscriptions: {
															some: {
																userId: BigInt(
																	session.userId,
																),
																status: SubscriptionStatus.Active,
															},
														},
													},
												},
											},
										},
										{
											userPaidPosts: {
												some: {
													user: {
														id: BigInt(
															session.userId,
														),
													},
												},
											},
										},
									],
								},
							},
							select: {
								id: true,
							},
						}),
					],
				);

				await Promise.all(
					rows.map((p) =>
						resolveURLsPostLike(p, cloudflareStream, mediaUpload),
					),
				);

				const posts: PostRespBody[] = rows.map((row) => ({
					...ModelConverter.toIPost(row, {
						isBookmarked: metadata.find((m) => m.id === row.id)
							? metadata.find((m) => m.id === row.id)!._count
									.bookmarks > 0
							: false,
						isCommented: metadata.find((m) => m.id === row.id)
							? metadata.find((m) => m.id === row.id)!._count
									.comments > 0
							: false,
						isLiked: metadata.find((m) => m.id === row.id)
							? metadata.find((m) => m.id === row.id)!._count
									.postLikes > 0
							: false,
						isPaidOut: row.paidPost
							? metadata.find((m) => m.id === row.id)!.paidPost!
									.PaidPostTransaction.length > 0 ||
							  accessiblePaidPosts
									.map((p) => p.id)
									.includes(row.id)
							: false,
						isSelf,
						isExclusive:
							row.roles.length > 0 ||
							row.tiers.length > 0 ||
							row.users.length > 0,
					}),
					profile: ModelConverter.toIProfile(row.profile),
					paidPost: row.paidPost
						? ModelConverter.toIPaidPost(row.paidPost)
						: undefined,
					categories: row.categories.map((c) =>
						ModelConverter.toICategory(c.category),
					),
					taggedPeoples: row.taggedPeoples.map((t) => ({
						...ModelConverter.toITaggedPeople(t),
						user: ModelConverter.toIUser(t.user),
					})),
					fundraiser: row.fundraiser
						? ModelConverter.toIFundraiser(row.fundraiser)
						: undefined,
					giveaway: row.giveaway
						? {
								...ModelConverter.toIGiveaway(row.giveaway),
								roles: row.giveaway.roles.map((role) =>
									ModelConverter.toIRole(role.role),
								),
						  }
						: undefined,
					poll: row.poll
						? {
								...ModelConverter.toIPoll(
									row.poll,
									session.userId,
								),
								roles: row.poll.roles.map((r) =>
									ModelConverter.toIRole(r.role),
								),
						  }
						: undefined,
					roles: row.roles.map((r) => ModelConverter.toIRole(r.role)),
					tiers: row.tiers.map((t) => ModelConverter.toITier(t.tier)),
					users: row.users.map((u) => ModelConverter.toIUser(u.user)),
					schedule: row.schedule
						? ModelConverter.toISchedule(row.schedule)
						: undefined,
				}));

				const result: PostsRespBody = {
					posts,
					page,
					size,
					total,
					hasAccess,
				};
				return reply.send(result);
			}
			const total = await prisma.post.count({
				where: {
					profileId: user.profile.id,
					isArchived: false,
					categories: categoryId
						? {
								some: {
									categoryId: BigInt(categoryId),
								},
						  }
						: undefined,
				},
			});

			const result: PostsRespBody = {
				posts: [],
				page,
				size,
				total,
				hasAccess: false,
			};
			return reply.send(result);
		},
	);

	// Hide a post by ID from feed
	// return updated hidden post IDs
	fastify.post<{ Params: IdParams }>(
		"/hidden/:id",
		{
			schema: { params: IdParamsValidator },
			preHandler: [
				sessionManager.sessionPreHandler,
				sessionManager.requireAuthHandler,
			],
		},
		async (request, reply) => {
			const session = request.session!;
			const { id: postId } = request.params;
			const userId = session.userId;

			const post = await prisma.post.findFirst({
				select: { id: true },
				where: { id: BigInt(postId) },
			});
			if (!post) {
				return reply.sendError(APIErrors.ITEM_NOT_FOUND("Post"));
			}

			const hiddenPost = await prisma.hiddenPost.findFirst({
				where: { userId: BigInt(userId), postId: BigInt(postId) },
			});

			if (hiddenPost) {
				return reply.sendError(APIErrors.POST_IS_HIDDEN_ALREADY);
			} else {
				await prisma.hiddenPost.create({
					data: {
						userId: BigInt(userId),
						postId: BigInt(postId),
					},
				});
			}

			const rows = await prisma.hiddenPost.findMany({
				where: { userId: BigInt(userId) },
			});

			const result: PostHideRespBody = {
				hiddenPostIds: rows.map((row) => row.postId.toString()),
			};
			return reply.send(result);
		},
	);

	// Show a post by ID from feed
	// return updated hidden post IDs
	fastify.delete<{ Params: IdParams }>(
		"/hidden/:id",
		{
			schema: { params: IdParamsValidator },
			preHandler: [
				sessionManager.sessionPreHandler,
				sessionManager.requireAuthHandler,
			],
		},
		async (request, reply) => {
			const session = request.session!;
			const { id: postId } = request.params;
			const userId = session.userId;

			const post = await prisma.post.findFirst({
				select: { id: true },
				where: { id: BigInt(postId) },
			});
			if (!post) {
				return reply.sendError(APIErrors.ITEM_NOT_FOUND("Post"));
			}

			const hiddenPost = await prisma.hiddenPost.delete({
				where: {
					userId_postId: {
						userId: BigInt(userId),
						postId: BigInt(postId),
					},
				},
			});

			if (!hiddenPost) {
				return reply.sendError(APIErrors.POST_IS_NOT_HIDDEN_YET);
			}

			const rows = await prisma.hiddenPost.findMany({
				where: { userId: BigInt(userId) },
			});

			const result: PostHideRespBody = {
				hiddenPostIds: rows.map((row) => row.postId.toString()),
			};
			return reply.send(result);
		},
	);

	// Block a create of post by ID
	// return updated blocked creator IDs
	fastify.post<{ Params: IdParams }>(
		"/block-creator/:id",
		{
			schema: { params: IdParamsValidator },
			preHandler: [
				sessionManager.sessionPreHandler,
				sessionManager.requireAuthHandler,
			],
		},
		async (request, reply) => {
			const session = request.session!;
			const { id: postId } = request.params;
			const userId = session.userId;
			const profile = await session.getProfile(prisma);

			const post = await prisma.post.findFirst({
				where: { id: BigInt(postId) },
			});
			if (!post) {
				return reply.sendError(APIErrors.ITEM_NOT_FOUND("Post"));
			} else if (post.profileId === profile?.id) {
				return reply.sendError(APIErrors.CANNOT_PERFORM_ACTION_ON_SELF);
			}

			const blockedCreator = await prisma.blockedCreator.findFirst({
				where: {
					userId: BigInt(userId),
					creatorId: BigInt(post.profileId),
				},
			});

			if (blockedCreator) {
				return reply.sendError(APIErrors.CREATOR_IS_BLOCKED_ALREADY);
			} else {
				await prisma.blockedCreator.create({
					data: {
						userId: BigInt(userId),
						creatorId: BigInt(post.profileId),
					},
				});
			}

			const rows = await prisma.blockedCreator.findMany({
				select: { creatorId: true },
				where: { userId: BigInt(userId) },
			});

			const result: BlockedCreatorsRespBody = {
				blockedCreatorIds: rows.map((row) => row.creatorId.toString()),
			};
			return reply.send(result);
		},
	);

	fastify.post(
		"/upload-form",
		{
			preHandler: [
				sessionManager.sessionPreHandler,
				sessionManager.requireAuthHandler,
				sessionManager.requireProfileHandler,
				mediaUpload.getMulter("form").array("form"),
			],
		},
		async (request, reply) => {
			const session = request.session!;
			const files: FilesObject | Partial<File>[] | undefined = (
				(await request) as any
			).files;

			if (!files || !Array.isArray(files)) {
				return reply.sendError(APIErrors.FILE_MISSING);
			}

			const formIds: bigint[] = [];
			await prisma.upload.createMany({
				data: files.map((file: any) => {
					const id = snowflake.gen();
					formIds.push(id);
					return {
						id,
						userId: BigInt(session.userId),
						type: UploadType.Form,
						url: file.path,
						origin: file.originalname,
						usage: UploadUsageType.POST,
						storage: UploadStorageType.S3,
					};
				}),
			});

			const rows = await prisma.upload.findMany({
				where: { id: { in: formIds } },
			});

			const result: UploadFormRespBody = {
				forms: rows.map((row) => ModelConverter.toIUpload(row)),
			};
			return reply.send(result);
		},
	);

	fastify.put<{ Body: SaveFormReqBody; Params: IdParams }>(
		"/save-form/:id",
		{
			schema: {
				params: IdParamsValidator,
				body: SaveFormReqBodyValidator,
			},
			preHandler: [
				sessionManager.sessionPreHandler,
				sessionManager.requireAuthHandler,
				sessionManager.requireProfileHandler,
			],
		},
		async (request, reply) => {
			const session = request.session!;
			const { id } = request.params;
			const { formIds } = request.body;

			const profile = (await session.getProfile(prisma))!;
			const post = await prisma.post.findFirst({
				where: {
					id: BigInt(id),
					profileId: profile.id,
				},
			});

			if (!post) {
				return reply.sendError(APIErrors.ITEM_NOT_FOUND("Post"));
			}

			await prisma.postForm.createMany({
				data: formIds.map((formId) => ({
					postId: BigInt(id),
					uploadId: BigInt(formId),
				})),
			});
			return reply.send();
		},
	);

	fastify.post<{ Body: SendInvitationReqBody }>(
		"/send-invitation",
		{
			schema: {
				body: SendInvitationReqBodyValidator,
			},
			preHandler: [
				sessionManager.sessionPreHandler,
				sessionManager.requireAuthHandler,
				sessionManager.requireProfileHandler,
			],
		},
		async (request, reply) => {
			return reply.status(400).send();

			// const session = request.session!;
			// const user = await session.getUser(prisma);
			// const { emails, message } = request.body;
			// const emailData: SendEmailData = {
			// 	sender: user.email,
			// 	to: emails.filter((email) => isEmailValid(email)),
			// 	textContent: stripeTags(message),
			// 	subject: "Invitation to FYP.Fans",
			// };
			// await emailService.sendEmail(emailData);
			// return reply.status(200).send();
		},
	);

	fastify.get<{ Querystring: QueryWithPageParams }>(
		"/search-fans",
		{
			schema: { querystring: QueryWithPageParamsValidator },
			preHandler: [
				sessionManager.sessionPreHandler,
				sessionManager.requireAuthHandler,
				sessionManager.requireProfileHandler,
			],
		},
		async (request, reply) => {
			const session = request.session!;
			const {
				query = "",
				page = 1,
				size = DEFAULT_PAGE_SIZE,
			} = request.query;

			const profile = (await session.getProfile(prisma))!;
			const paymentSubscriptions =
				await prisma.paymentSubscription.findMany({
					where: {
						creatorId: profile.id,
						OR: [
							{
								status: SubscriptionStatus.Active,
							},
							{
								endDate: {
									gte: new Date(),
								},
							},
						],
					},
					include: { user: true },
				});
			const fanIdSet = new Set<bigint>();
			paymentSubscriptions.forEach((ps) => fanIdSet.add(ps.user.id));
			const total = await prisma.user.count({
				where: {
					id: { in: Array.from(fanIdSet) },
					OR: [
						{
							username: {
								mode: "insensitive",
								contains: query,
							},
						},
						{
							displayName: {
								mode: "insensitive",
								contains: query,
							},
						},
					],
				},
			});
			if (isOutOfRange(page, size, total)) {
				return reply.sendError(APIErrors.OUT_OF_RANGE);
			}
			const fans = await prisma.user.findMany({
				where: {
					id: { in: Array.from(fanIdSet) },
					OR: [
						{
							username: {
								mode: "insensitive",
								contains: query,
							},
						},
						{
							displayName: {
								mode: "insensitive",
								contains: query,
							},
						},
					],
				},
				include: {
					levels: true,
				},
				skip: (page - 1) * size,
				take: size,
			});
			const result: SearchFansRespBody = {
				fans: fans.map((f) =>
					ModelConverter.toIFan({
						...f,
						level: f.levels.find((l) => l.creatorId === profile.id),
					}),
				),
				page,
				size,
				total,
			};
			return reply.send(result);
		},
	);

	fastify.get<{
		Reply: AnalyzeFansRespBody;
	}>(
		"/analyze-fans",
		{
			preHandler: [
				sessionManager.sessionPreHandler,
				sessionManager.requireAuthHandler,
				sessionManager.requireProfileHandler,
			],
		},
		async (request, reply) => {
			const session = request.session!;
			const profile = (await session.getProfile(prisma))!;
			const paymentSubscriptions =
				await prisma.paymentSubscription.findMany({
					where: {
						creatorId: profile.id,
						OR: [
							{
								status: SubscriptionStatus.Active,
							},
							{
								endDate: {
									gte: new Date(),
								},
							},
						],
					},
					include: {
						user: {
							include: {
								levels: {
									where: {
										creatorId: profile.id,
									},
								},
							},
						},
					},
				});
			const fans = paymentSubscriptions
				.filter((ps) => ps.user.levels?.length > 0)
				.map((ps) => ({
					...ModelConverter.toIUser(ps.user),
					level: ModelConverter.toIUserLevel(ps.user.levels[0]!),
				}));

			const result: AnalyzeFansRespBody = {
				total: fans.length,
				data: [
					{
						from: 1,
						to: 20,
						fans: fans.filter(
							(f) => 0 < f.level.level && f.level.level < 21,
						).length,
					},
					{
						from: 21,
						to: 40,
						fans: fans.filter(
							(f) => 20 < f.level.level && f.level.level < 41,
						).length,
					},
					{
						from: 41,
						to: 60,
						fans: fans.filter(
							(f) => 40 < f.level.level && f.level.level < 61,
						).length,
					},
					{
						from: 61,
						to: 80,
						fans: fans.filter(
							(f) => 60 < f.level.level && f.level.level < 81,
						).length,
					},
					{
						from: 81,
						to: 100,
						fans: fans.filter((f) => 80 < f.level.level).length,
					},
				],
			};
			reply.send(result);
		},
	);

	fastify.post<{ Params: IdParams }>(
		"/like/:id",
		{
			schema: {
				params: IdParamsValidator,
			},
			preHandler: [
				sessionManager.sessionPreHandler,
				sessionManager.requireAuthHandler,
			],
		},
		async (request, reply) => {
			const session = request.session!;
			const user = await session.getUser(prisma);
			const { id } = request.params;
			const post = await prisma.post.findUnique({
				where: { id: BigInt(id) },
				select: {
					id: true,
					profile: {
						select: {
							notificationsSettings: true,
						},
					},
				},
			});
			if (!post) {
				return reply.sendError(APIErrors.ITEM_NOT_FOUND("Post"));
			}
			const postLike = await prisma.postLike.findUnique({
				where: {
					userId_postId: { userId: user.id, postId: BigInt(id) },
				},
			});
			if (postLike) {
				return reply.sendError(APIErrors.ALREADY_LIKE_POST);
			}

			await prisma.postLike.create({
				data: { postId: BigInt(id), userId: user.id },
			});
			const updatedPost = await prisma.post.findUnique({
				where: { id: BigInt(id) },
				include: {
					thumbMedia: true,
					postMedias: {
						include: {
							upload: true,
							postMediaTags: {
								include: {
									user: true,
								},
							},
						},
					},
					_count: {
						select: { postLikes: true },
					},
				},
			});

			if (!updatedPost) {
				return reply.sendError(APIErrors.ITEM_NOT_FOUND("Post"));
			}

			const likeCountOfProfile = await prisma.postLike.count({
				where: {
					post: { profileId: updatedPost.profileId },
				},
			});

			await prisma.profile.update({
				where: { id: updatedPost.profileId },
				data: { likeCount: likeCountOfProfile },
			});

			await xpService.addXPLog("Like", 0, user.id, updatedPost.profileId);

			if (post.profile.notificationsSettings?.likeCreatorInApp) {
				notification.sendPostInteractionNotification(
					post.id,
					user.id,
					NotificationType.LikePost,
				);
			}

			await resolveURLsPostLike(
				updatedPost,
				cloudflareStream,
				mediaUpload,
			);

			const result: PostRespBody = ModelConverter.toIPost(updatedPost, {
				isLiked:
					(await prisma.postLike.count({
						where: {
							userId: BigInt(session.userId),
							postId: BigInt(id),
						},
					})) > 0,
			});
			return reply.status(200).send(result);
		},
	);

	fastify.delete<{ Params: IdParams }>(
		"/like/:id",
		{
			schema: {
				params: IdParamsValidator,
			},
			preHandler: [
				sessionManager.sessionPreHandler,
				sessionManager.requireAuthHandler,
			],
		},
		async (request, reply) => {
			const session = request.session!;
			const user = await session.getUser(prisma);
			const { id } = request.params;
			const post = await prisma.post.findUnique({
				where: { id: BigInt(id) },
			});
			if (!post) {
				return reply.sendError(APIErrors.ITEM_NOT_FOUND("Post"));
			}
			const postLike = await prisma.postLike.findUnique({
				where: {
					userId_postId: { userId: user.id, postId: BigInt(id) },
				},
			});
			if (!postLike) {
				return reply.sendError(APIErrors.NOT_LIKE_POST_YET);
			}

			await prisma.postLike.delete({
				where: {
					userId_postId: {
						postId: BigInt(id),
						userId: user.id,
					},
				},
			});
			const updatedPost = await prisma.post.findUnique({
				where: { id: BigInt(id) },
				include: {
					thumbMedia: true,
					postMedias: {
						include: {
							upload: true,
							postMediaTags: {
								include: {
									user: true,
								},
							},
						},
					},
					_count: {
						select: {
							postLikes: true,
						},
					},
				},
			});
			if (!updatedPost) {
				return reply.sendError(APIErrors.ITEM_NOT_FOUND("Post"));
			}

			const likeCountOfProfile = await prisma.postLike.count({
				where: {
					post: { profileId: updatedPost.profileId },
				},
			});

			await prisma.profile.update({
				where: { id: updatedPost.profileId },
				data: { likeCount: likeCountOfProfile },
			});

			notification.removePostInteractionFromNotification(
				post.id,
				user.id,
				NotificationType.LikePost,
			);

			await resolveURLsPostLike(
				updatedPost,
				cloudflareStream,
				mediaUpload,
			);

			const result: PostRespBody = ModelConverter.toIPost(updatedPost, {
				isLiked:
					(await prisma.postLike.count({
						where: {
							userId: BigInt(session.userId),
							postId: BigInt(id),
						},
					})) > 0,
			});
			return reply.status(200).send(result);
		},
	);

	fastify.post<{ Params: IdParams }>(
		"/share/:id",
		{
			schema: {
				params: IdParamsValidator,
			},
			preHandler: [
				sessionManager.sessionPreHandler,
				sessionManager.requireAuthHandler,
			],
		},
		async (request, reply) => {
			const session = request.session!;
			const user = await session.getUser(prisma);
			const { id } = request.params;
			const post = await prisma.post.findUnique({
				where: { id: BigInt(id) },
			});
			if (!post) {
				return reply.sendError(APIErrors.ITEM_NOT_FOUND("Post"));
			}

			const updatedPost = await prisma.post.update({
				where: { id: BigInt(id) },
				data: { shareCount: post.shareCount + 1 },
				include: {
					thumbMedia: true,
					postMedias: {
						include: {
							upload: true,
							postMediaTags: {
								include: {
									user: true,
								},
							},
						},
					},
				},
			});

			if (!updatedPost) {
				return reply.sendError(APIErrors.ITEM_NOT_FOUND("Post"));
			}

			await resolveURLsPostLike(
				updatedPost,
				cloudflareStream,
				mediaUpload,
			);

			const result: PostRespBody = ModelConverter.toIPost(updatedPost);
			return reply.status(200).send(result);
		},
	);

	fastify.post<{ Params: IdParams }>(
		"/pin/:id",
		{
			schema: {
				params: IdParamsValidator,
			},
			preHandler: [
				sessionManager.sessionPreHandler,
				sessionManager.requireAuthHandler,
				sessionManager.requireProfileHandler,
			],
		},
		async (request, reply) => {
			const session = request.session!;
			const profile = (await session.getProfile(prisma))!;
			const { id: postId } = request.params;
			const post = await prisma.post.findUnique({
				where: { id: BigInt(postId), profileId: profile.id },
			});
			if (!post) {
				return reply.sendError(APIErrors.ITEM_NOT_FOUND("Post"));
			}

			await prisma.upload.updateMany({
				where: { postMedias: { some: { postId: BigInt(postId) } } },
				data: { isPinned: true },
			});
			const updatedPost = await prisma.post.update({
				where: { id: BigInt(postId) },
				data: { isPinned: true },
				include: {
					thumbMedia: true,
					postMedias: {
						include: {
							upload: true,
							postMediaTags: {
								include: {
									user: true,
								},
							},
						},
					},
				},
			});

			if (!updatedPost) {
				return reply.sendError(APIErrors.ITEM_NOT_FOUND("Post"));
			}

			await resolveURLsPostLike(
				updatedPost,
				cloudflareStream,
				mediaUpload,
			);

			const result: PostRespBody = ModelConverter.toIPost(updatedPost);
			return reply.status(200).send(result);
		},
	);

	fastify.delete<{ Params: IdParams }>(
		"/pin/:id",
		{
			schema: {
				params: IdParamsValidator,
			},
			preHandler: [
				sessionManager.sessionPreHandler,
				sessionManager.requireAuthHandler,
				sessionManager.requireProfileHandler,
			],
		},
		async (request, reply) => {
			const session = request.session!;
			const profile = (await session.getProfile(prisma))!;
			const { id: postId } = request.params;
			const post = await prisma.post.findUnique({
				where: { id: BigInt(postId), profileId: profile.id },
			});
			if (!post) {
				return reply.sendError(APIErrors.ITEM_NOT_FOUND("Post"));
			}

			await prisma.upload.updateMany({
				where: { postMedias: { some: { postId: BigInt(postId) } } },
				data: { isPinned: false },
			});
			const updatedPost = await prisma.post.update({
				where: { id: BigInt(postId) },
				data: { isPinned: false },
				include: {
					thumbMedia: true,
					postMedias: {
						include: {
							upload: true,
							postMediaTags: {
								include: {
									user: true,
								},
							},
						},
					},
				},
			});

			if (!updatedPost) {
				return reply.sendError(APIErrors.ITEM_NOT_FOUND("Post"));
			}

			await resolveURLsPostLike(
				updatedPost,
				cloudflareStream,
				mediaUpload,
			);

			const result: PostRespBody = ModelConverter.toIPost(updatedPost);
			return reply.status(200).send(result);
		},
	);
}<|MERGE_RESOLUTION|>--- conflicted
+++ resolved
@@ -2156,14 +2156,11 @@
 										stories: {
 											where: {
 												id: { notIn: hiddenStoryIds },
-<<<<<<< HEAD
-=======
 												// profile: {
 												// 	userId: BigInt(
 												// 		session.userId,
 												// 	),
 												// },
->>>>>>> 1d1fa8d2
 												updatedAt: { gt: oneDayBefore },
 											},
 											include: {
